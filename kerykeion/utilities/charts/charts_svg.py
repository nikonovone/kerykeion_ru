#!/usr/bin/env python3
# -*- coding: utf-8 -*-

# * TODO: Change the label for language in 2 objects, one for IT and one for ENG.
# * Then change the label for planets like this: planet["label"] => planet[language]

# basics
# import settings as chart_settings
import kerykeion.utilities.kr_settings as chart_settings

import math
import os.path
import datetime
import json
import pytz
import kerykeion as kr

# template processing
from string import Template

# minidom parser
from xml.dom.minidom import parseString


# calculation and svg drawing class
class MakeSvgInstance:
    """
    Creates the instance that can genearte the chart with the
    function makeSVG().
    Args: First kerykeion object,
    Chart type (Natal, Transit, Composite, Default: Type="Natal"),
    second kerykeion object (Not required if type is Natal)

    """

    def __init__(self, first_obj, chart_type="Natal", second_obj=None, Cdir=None):
    
        # Directories:
        DATADIR = os.path.dirname(__file__)
        self.homedir = os.path.expanduser("~")
<<<<<<< HEAD
        if Cdir:
            self.output_directory = Cdir
        else:
            self.output_directory = self.homedir
        self.template = False
        
=======
        self.template = False
        
        # Set output direcotry:
        self.output_directory = self.homedir

>>>>>>> c25326cb
        # basic template
        self.xml_svg = os.path.join(DATADIR, 'template.xml')

        # SVG Width
        self.natal_width = 772.2
        self.full_widht = 1200

        # Settings file

        self.language_settings = chart_settings.english
        self.colors_settings = chart_settings.colors
        self.planets_settings = chart_settings.planets
        self.aspects_settings = chart_settings.aspects
        self.type = chart_type

        # Kerykeion instance
        self.user = first_obj
        if not hasattr(self.user, "sun"):
            print(f"Generating kerykeion object for {self.user.name}...")
            self.user.get_all()

        # Make a list for the absolute degrees of the points of the graphic.

        self.points_deg_ut = self.user.planets_degrees + [self.user.houses_degree_ut[0],
                                                          self.user.houses_degree_ut[9], self.user.houses_degree_ut[6],
                                                          self.user.houses_degree_ut[3]]

        # Make a list of the relative degrees of the points in the graphic.

        self.points_deg = []
        for planet in self.user.planets_list:
            self.points_deg.append(planet["position"])

        self.points_deg = self.points_deg + [self.user.houses_list[0]["position"],
                                             self.user.houses_list[9]["position"], self.user.houses_list[6]["position"],
                                             self.user.houses_list[3]["position"]]

        # Make list of the poits sign.

        self.points_sign = []

        for planet in self.user.planets_list:
            self.points_sign.append(planet["sign_num"])

        self.points_sign = self.points_sign + [self.user.houses_list[0]["sign_num"],
                                               self.user.houses_list[9]["sign_num"], self.user.houses_list[6]["sign_num"],
                                               self.user.houses_list[3]["sign_num"]]

        # Make a list of poits if they are retrograde or not.

        self.points_retrograde = []

        for planet in self.user.planets_list:
            self.points_retrograde.append(planet["retrograde"])

        self.points_retrograde = self.points_retrograde + [False,
                                                           False, False, False]

        # Makes the sign number list.

        self.houses_sign_graph = []
        for h in self.user.houses_list:
            self.houses_sign_graph.append(h['sign_num'])

        if self.type == "Natal":
            natal_aspects_instance = kr.utilities.NatalAspects(self.user)
            self.aspects_list = natal_aspects_instance.get_aspects()

        if self.type == "Transit" or self.type == "Composite":

            # Kerykeion instance
            self.t_user = second_obj

            if not hasattr(self.t_user, "sun"):
                print(f"Generating kerykeion object for {self.t_user.name}...")
                self.t_user.get_all()

            # Make a list for the absolute degrees of the points of the graphic.

            self.t_points_deg_ut = self.t_user.planets_degrees + [self.t_user.houses_degree_ut[0],
                                                                  self.t_user.houses_degree_ut[
                                                                      9], self.t_user.houses_degree_ut[6],
                                                                  self.t_user.houses_degree_ut[3]]

            # Make a list of the relative degrees of the points in the graphic.

            self.t_points_deg = []
            for planet in self.t_user.planets_list:
                self.t_points_deg.append(planet["position"])

            self.t_points_deg = self.t_points_deg + [self.t_user.houses_list[0]["position"],
                                                     self.t_user.houses_list[9]["position"], self.t_user.houses_list[6]["position"],
                                                     self.t_user.houses_list[3]["position"]]

            # Make list of the poits sign.

            self.t_points_sign = []

            for planet in self.t_user.planets_list:
                self.t_points_sign.append(planet["sign_num"])

            self.t_points_sign = self.t_points_sign + [self.t_user.houses_list[0]["sign_num"],
                                                       self.t_user.houses_list[9]["sign_num"], self.t_user.houses_list[6]["sign_num"],
                                                       self.t_user.houses_list[3]["sign_num"]]

            # Make a list of poits if they are retrograde or not.

            self.t_points_retrograde = []

            for planet in self.t_user.planets_list:
                self.t_points_retrograde.append(planet["retrograde"])

            self.t_points_retrograde = self.t_points_retrograde + [False,
                                                                   False, False, False]

            self.t_houses_sign_graph = []
            for h in self.t_user.houses_list:
                self.t_houses_sign_graph.append(h['sign_num'])

        # screen size
        if self.type == "Natal":
            self.screen_width = 772.2
        else:
            self.screen_width = 1200
        self.screen_height = 772.2

        # check for home
        self.home_location = self.user.city
        self.home_geolat = self.user.city_lat
        self.home_geolon = self.user.city_long
        self.home_countrycode = self.user.nation
        self.home_timezonestr = self.user.city_tz

        print(f'{self.user.name} birth location: {self.home_location}, {self.home_geolat}, {self.home_geolon}')

        # default location
        self.location = self.home_location
        self.geolat = float(self.home_geolat)
        self.geolon = float(self.home_geolon)
        self.countrycode = self.home_countrycode
        self.timezonestr = self.home_timezonestr

        # current datetime
        now = datetime.datetime.now()

        # aware datetime object
        dt_input = datetime.datetime(
            now.year, now.month, now.day, now.hour, now.minute, now.second)
        dt = pytz.timezone(self.timezonestr).localize(dt_input)

        # naive utc datetime object
        dt_utc = dt.replace(tzinfo=None) - dt.utcoffset()

        # Default
        self.name = self.user.name
        self.charttype = self.type
        self.year = self.user.utc.year
        self.month = self.user.utc.month
        self.day = self.user.utc.day
        self.hour = self.user.utc.hour + self.user.utc.minute/100
        self.timezone = self.offsetToTz(dt.utcoffset())
        self.altitude = 25
        self.geonameid = None

        # Transit

        if self.type == "Transit":
            self.t_geolon = self.geolon
            self.t_geolat = self.geolat
            self.t_altitude = self.altitude
            self.t_name = self.language_settings['transit_name']
            self.t_year = dt_utc.year
            self.t_month = dt_utc.month
            self.t_day = dt_utc.day
            self.t_hour = self.decHourJoin(
                dt_utc.hour, dt_utc.minute, dt_utc.second)
            self.t_timezone = self.offsetToTz(dt.utcoffset())
            self.t_altitude = 25
            self.t_geonameid = None

        # configuration
        # ZOOM 1 = 100%
        self.zoom = 1

        # 12 zodiacs
        self.zodiac = ['aries', 'taurus', 'gemini', 'cancer', 'leo', 'virgo',
                       'libra', 'scorpio', 'sagittarius', 'capricorn', 'aquarius', 'pisces']
        self.zodiac_short = ['Ari', 'Tau', 'Gem', 'Cnc', 'Leo',
                             'Vir', 'Lib', 'Sco', 'Sgr', 'Cap', 'Aqr', 'Psc']
        self.zodiac_color = ['#482900', '#6b3d00', '#5995e7', '#2b4972', '#c54100',
                             '#2b286f', '#69acf1', '#ffd237', '#ff7200', '#863c00', '#4f0377', '#6cbfff']
        self.zodiac_element = ['fire', 'earth', 'air', 'water', 'fire',
                               'earth', 'air', 'water', 'fire', 'earth', 'air', 'water']

        # get color configuration

        return

    def makeTemplate(self, printing=None):
        # self.type = "Transit"
        # empty element points
        self.fire = 0.0
        self.earth = 0.0
        self.air = 0.0
        self.water = 0.0

        # Transit module data
        if self.type == "Transit" or self.type == "Composite":
            # grab transiting module data

            self.t_planets_sign = self.t_points_sign
            self.t_planets_degree = self.t_points_deg
            self.t_planets_degree_ut = self.t_points_deg_ut
            self.t_planets_retrograde = self.t_points_retrograde
            self.t_houses_list = self.t_user.houses_list
            self.t_houses_sign = self.t_houses_sign_graph
            self.t_houses_degree_ut = self.t_user.houses_degree_ut

        # grab normal module data
        self.planets_sign = self.points_sign
        self.planets_degree = self.points_deg
        self.planets_degree_ut = self.points_deg_ut
        self.planets_retrograde = self.points_retrograde
        self.houses_list = self.user.houses_list
        self.houses_sign = self.houses_sign_graph
        self.houses_degree_ut = self.user.houses_degree_ut
        self.lunar_phase = self.user.lunar_phase
        #

        # width and height from screen
        ratio = float(self.screen_width) / float(self.screen_height)
        if ratio < 1.3:  # 1280x1024
            wm_off = 130
        else:  # 1024x768, 800x600, 1280x800, 1680x1050
            wm_off = 100

        # Viewbox and sizing
        svgHeight = "100%"  # self.screen_height-wm_off
        svgWidth = "100%"  #  self.screen_width-5.0
        # svgHeight=self.screen_height-wm_off
        # svgWidth=(770.0*svgHeight)/540.0
        # svgWidth=float(self.screen_width)-25.0
        rotate = "0"
        translate = "0"
        # Defoult:
        # viewbox = '0 0 772.2 546.0' #297mm * 2.6 + 210mm * 2.6
        if self.type == "Natal":
            viewbox = '0 0 772.2 546.0'  # 297mm * 2.6 + 210mm * 2.6
        else:
            viewbox = '0 0 1000 546.0'

        # template dictionary
        td = dict()
        r = 240
        self.c1 = 0
        self.c2 = 36
        self.c3 = 120

        # transit
        if self.type == "Transit" or self.type == "Composite":
            td['transitRing'] = self.transitRing(r)
            td['degreeRing'] = self.degreeTransitRing(r)
            # circles
            td['c1'] = 'cx="' + str(r) + '" cy="' + \
                str(r) + '" r="' + str(r-36) + '"'
            td['c1style'] = 'fill: none; stroke: %s; stroke-width: 1px; stroke-opacity:.4;' % (
                self.colors_settings['zodiac_transit_ring_2'])
            td['c2'] = 'cx="' + str(r) + '" cy="' + \
                str(r) + '" r="' + str(r-72) + '"'
            td['c2style'] = 'fill: %s; fill-opacity:.4; stroke: %s; stroke-opacity:.4; stroke-width: 1px' % (
                self.colors_settings['paper_1'], self.colors_settings['zodiac_transit_ring_1'])
            td['c3'] = 'cx="' + str(r) + '" cy="' + \
                str(r) + '" r="' + str(r-160) + '"'
            td['c3style'] = 'fill: %s; fill-opacity:.8; stroke: %s; stroke-width: 1px' % (
                self.colors_settings['paper_1'], self.colors_settings['zodiac_transit_ring_0'])
            td['makeAspects'] = self.makeAspectsTransit(r, (r-160))
            td['makeAspectGrid'] = self.makeAspectTransitGrid(r)
            td['makePatterns'] = ''
            td['chart_widht'] = self.full_widht
        else:
            td['transitRing'] = ""
            td['degreeRing'] = self.degreeRing(r)
            # circles
            td['c1'] = 'cx="' + str(r) + '" cy="' + \
                str(r) + '" r="' + str(r-self.c1) + '"'
            td['c1style'] = 'fill: none; stroke: %s; stroke-width: 1px; ' % (
                self.colors_settings['zodiac_radix_ring_2'])
            td['c2'] = 'cx="' + str(r) + '" cy="' + \
                str(r) + '" r="' + str(r-self.c2) + '"'
            td['c2style'] = 'fill: %s; fill-opacity:.2; stroke: %s; stroke-opacity:.4; stroke-width: 1px' % (
                self.colors_settings['paper_1'], self.colors_settings['zodiac_radix_ring_1'])
            td['c3'] = 'cx="' + str(r) + '" cy="' + \
                str(r) + '" r="' + str(r-self.c3) + '"'
            td['c3style'] = 'fill: %s; fill-opacity:.8; stroke: %s; stroke-width: 1px' % (
                self.colors_settings['paper_1'], self.colors_settings['zodiac_radix_ring_0'])
            td['makeAspects'] = self.makeAspects(r, (r-self.c3))
            td['makeAspectGrid'] = self.makeAspectGrid(r)
            td['makePatterns'] = self.makePatterns()
            td['chart_widht'] = self.natal_width

        td['circleX'] = str(0)
        td['circleY'] = str(0)
        td['svgWidth'] = str(svgWidth)
        td['svgHeight'] = str(svgHeight)
        td['viewbox'] = viewbox
        if self.type == "Composite":
            td['stringTitle'] = f"{self.name} {self.language_settings['&']} {self.t_user.name}"
        elif self.type == "Transit":
            td['stringTitle'] = f"{self.language_settings['transits']} {self.t_user.day}/{self.t_user.month}/{self.t_user.year}"
        else:
            td['stringTitle'] = self.name

        # Tipo di carta
        if self.type == "Composite" or self.name == "Transit":
            td['stringName'] = f"{self.name}:"
        else:
            td['stringName'] = "Info:"

        # bottom left

        td['bottomLeft1'] = ''
        td['bottomLeft2'] = ''
        td['bottomLeft3'] = '%s: %s' % (("Lunar Phase"), self.dec2deg(
            self.lunar_phase['degrees_between_s_m']))
        td['bottomLeft4'] = ''

        # lunar phase
        deg = self.lunar_phase['degrees_between_s_m']

        if(deg < 90.0):
            maxr = deg
            if(deg > 80.0):
                maxr = maxr*maxr
            lfcx = 20.0+(deg/90.0)*(maxr+10.0)
            lfr = 10.0+(deg/90.0)*maxr
            lffg, lfbg = self.colors_settings["lunar_phase_0"], self.colors_settings["lunar_phase_1"]

        elif(deg < 180.0):
            maxr = 180.0-deg
            if(deg < 100.0):
                maxr = maxr*maxr
            lfcx = 20.0+((deg-90.0)/90.0*(maxr+10.0))-(maxr+10.0)
            lfr = 10.0+maxr-((deg-90.0)/90.0*maxr)
            lffg, lfbg = self.colors_settings["lunar_phase_1"], self.colors_settings["lunar_phase_0"]

        elif(deg < 270.0):
            maxr = deg-180.0
            if(deg > 260.0):
                maxr = maxr*maxr
            lfcx = 20.0+((deg-180.0)/90.0*(maxr+10.0))
            lfr = 10.0+((deg-180.0)/90.0*maxr)
            lffg, lfbg = self.colors_settings["lunar_phase_1"], self.colors_settings["lunar_phase_0"]

        elif(deg < 361):
            maxr = 360.0-deg
            if(deg < 280.0):
                maxr = maxr*maxr
            lfcx = 20.0+((deg-270.0)/90.0*(maxr+10.0))-(maxr+10.0)
            lfr = 10.0+maxr-((deg-270.0)/90.0*maxr)
            lffg, lfbg = self.colors_settings["lunar_phase_0"], self.colors_settings["lunar_phase_1"]

        td['lunar_phase_fg'] = lffg
        td['lunar_phase_bg'] = lfbg
        td['lunar_phase_cx'] = lfcx
        td['lunar_phase_r'] = lfr
        td['lunar_phase_outline'] = self.colors_settings["lunar_phase_2"]

        # rotation based on latitude
        td['lunar_phase_rotate'] = (-90.0-self.geolat)

        # stringlocation
        if len(self.location) > 35:
            split = self.location.split(",")
            if len(split) > 1:
                td['stringLocation'] = split[0]+", "+split[-1]
                if len(td['stringLocation']) > 35:
                    td['stringLocation'] = td['stringLocation'][:35]+"..."
            else:
                td['stringLocation'] = self.location[:35]+"..."
        else:
            td['stringLocation'] = self.location

        # td['stringDateTime']= str(self.user.year)+'-%(#1)02d-%(#2)02d %(#3)02d:%(#4)02d:%(#5)02d' % {'#1':self.user.month,'#2':self.user.day,'#3':self.user.hours,'#4':self.user.minuts,'#5':00} + self.decTzStr(self.timezone)
        td['stringDateTime'] = f'{self.user.year}-{self.user.month}-{self.user.day} {self.user.hours:02d}:{self.user.minuts:02d}'

        if self.type == "Composite":
            td['stringLat'] = f'{self.t_user.name}: '
            td['stringLon'] = self.t_user.city
            td['stringPosition'] = f'{self.t_user.year}-{self.t_user.month}-{self.t_user.day} {self.t_user.hours:02d}:{self.t_user.minuts:02d}'

        else:
            td['stringLat'] = "%s: %s" % (
                self.language_settings['latitude'], self.lat2str(self.geolat))
            td['stringLon'] = "%s: %s" % (
                self.language_settings['longitude'], self.lon2str(self.geolon))
            td['stringPosition'] = f"{self.language_settings['type']}: {self.charttype}"

        # paper_color_X
        td['paper_color_0'] = self.colors_settings["paper_0"]
        td['paper_color_1'] = self.colors_settings["paper_1"]

        # planets_color_X
        for i in range(len(self.planets_settings)):
            td['planets_color_%s' %
                (i)] = self.colors_settings["planet_%s" % (i)]

        # zodiac_color_X
        for i in range(12):
            td['zodiac_color_%s' %
                (i)] = self.colors_settings["zodiac_icon_%s" % (i)]

        # orb_color_X
        for i in range(len(self.aspects_settings)):
            td['orb_color_%s' % (self.aspects_settings[i]['degree'])] = self.colors_settings["aspect_%s" % (
                self.aspects_settings[i]['degree'])]

        # config
        td['cfgZoom'] = str(self.zoom)
        td['cfgRotate'] = rotate
        td['cfgTranslate'] = translate

        # functions
        td['makeZodiac'] = self.makeZodiac(r)
        td['makeHouses'] = self.makeHouses(r)
        td['makePlanets'] = self.makePlanets(r)
        td['makeElements'] = self.makeElements(r)
        td['makePlanetGrid'] = self.makePlanetGrid()
        td['makeHousesGrid'] = self.makeHousesGrid()

        # read template
        with open(self.xml_svg, "r") as output_file:
            f = open(self.xml_svg)
            self.template = Template(f.read()).substitute(td)

        # return filename

        return self.template

    def makeSVG(self):
        """Prints out the SVG file in the specifide folder"""

        if not (self.template):
            self.makeTemplate()

        self.chartname = os.path.join(
            self.output_directory, f'{self.name}{self.type}Chart.svg')

        with open(self.chartname, "w") as output_file:
            output_file.write(self.template)

        return print(f"SVG Generated Correctly in: {self.output_directory}")

    # draw transit ring
    def transitRing(self, r):
        out = '<circle cx="%s" cy="%s" r="%s" style="fill: none; stroke: %s; stroke-width: 36px; stroke-opacity: .4;"/>' % (
            r, r, r-18, self.colors_settings['paper_1'])
        out += '<circle cx="%s" cy="%s" r="%s" style="fill: none; stroke: %s; stroke-width: 1px; stroke-opacity: .6;"/>' % (
            r, r, r, self.colors_settings['zodiac_transit_ring_3'])
        return out

    # draw degree ring
    def degreeRing(self, r):
        out = ''
        for i in range(72):
            offset = float(i*5) - self.houses_degree_ut[6]
            if offset < 0:
                offset = offset + 360.0
            elif offset > 360:
                offset = offset - 360.0
            x1 = self.sliceToX(0, r-self.c1, offset) + self.c1
            y1 = self.sliceToY(0, r-self.c1, offset) + self.c1
            x2 = self.sliceToX(0, r+2-self.c1, offset) - 2 + self.c1
            y2 = self.sliceToY(0, r+2-self.c1, offset) - 2 + self.c1
            out += '<line x1="%s" y1="%s" x2="%s" y2="%s" style="stroke: %s; stroke-width: 1px; stroke-opacity:.9;"/>\n' % (
                x1, y1, x2, y2, self.colors_settings['paper_0'])
        return out

    def degreeTransitRing(self, r):
        out = ''
        for i in range(72):
            offset = float(i*5) - self.houses_degree_ut[6]
            if offset < 0:
                offset = offset + 360.0
            elif offset > 360:
                offset = offset - 360.0
            x1 = self.sliceToX(0, r, offset)
            y1 = self.sliceToY(0, r, offset)
            x2 = self.sliceToX(0, r+2, offset) - 2
            y2 = self.sliceToY(0, r+2, offset) - 2
            out += '<line x1="%s" y1="%s" x2="%s" y2="%s" style="stroke: #F00; stroke-width: 1px; stroke-opacity:.9;"/>\n' % (
                x1, y1, x2, y2)
        return out

    # floating latitude an longitude to string
    def lat2str(self, coord):
        sign = self.language_settings["north"]
        if coord < 0.0:
            sign = self.language_settings["south"]
            coord = abs(coord)
        deg = int(coord)
        min = int((float(coord) - deg) * 60)
        sec = int(round(float(((float(coord) - deg) * 60) - min) * 60.0))
        return "%s°%s'%s\" %s" % (deg, min, sec, sign)

    def lon2str(self, coord):
        sign = self.language_settings["east"]
        if coord < 0.0:
            sign = self.language_settings["west"]
            coord = abs(coord)
        deg = int(coord)
        min = int((float(coord) - deg) * 60)
        sec = int(round(float(((float(coord) - deg) * 60) - min) * 60.0))
        return "%s°%s'%s\" %s" % (deg, min, sec, sign)

    # decimal hour to minutes and seconds
    def decHour(self, input):
        hours = int(input)
        mands = (input-hours)*60.0
        mands = round(mands, 5)
        minutes = int(mands)
        seconds = int(round((mands-minutes)*60))
        return [hours, minutes, seconds]

    # join hour, minutes, seconds, timezone integere to hour float
    def decHourJoin(self, inH, inM, inS):
        dh = float(inH)
        dm = float(inM)/60
        ds = float(inS)/3600
        output = dh + dm + ds
        return output

    # Datetime offset to float in hours
    def offsetToTz(self, dtoffset):
        dh = float(dtoffset.days * 24)
        sh = float(dtoffset.seconds / 3600.0)
        output = dh + sh
        return output

    # decimal timezone string
    def decTzStr(self, tz):
        if tz > 0:
            h = int(tz)
            m = int((float(tz)-float(h))*float(60))
            return " [+%(#1)02d:%(#2)02d]" % {'#1': h, '#2': m}
        else:
            h = int(tz)
            m = int((float(tz)-float(h))*float(60))/-1
            return " [-%(#1)02d:%(#2)02d]" % {'#1': h/-1, '#2': m}

    # degree difference
    def degreeDiff(self, a, b):
        out = float()
        if a > b:
            out = a - b
        if a < b:
            out = b-a
        if out > 180.0:
            out = 360.0-out
        return out

    # decimal to degrees (a°b'c")
    def dec2deg(self, dec, type="3"):
        dec = float(dec)
        a = int(dec)
        a_new = (dec-float(a)) * 60.0
        b_rounded = int(round(a_new))
        b = int(a_new)
        c = int(round((a_new-float(b))*60.0))
        if type == "3":
            out = '%(#1)02d&#176;%(#2)02d&#39;%(#3)02d&#34;' % {
                '#1': a, '#2': b, '#3': c}
        elif type == "2":
            out = '%(#1)02d&#176;%(#2)02d&#39;' % {'#1': a, '#2': b_rounded}
        elif type == "1":
            out = '%(#1)02d&#176;' % {'#1': a}
        return str(out)

    # draw svg aspects: ring, aspect ring, degreeA degreeB
    def drawAspect(self, r, ar, degA, degB, color):
        offset = (int(self.houses_degree_ut[6]) / -1) + int(degA)
        x1 = self.sliceToX(0, ar, offset) + (r-ar)
        y1 = self.sliceToY(0, ar, offset) + (r-ar)
        offset = (int(self.houses_degree_ut[6]) / -1) + int(degB)
        x2 = self.sliceToX(0, ar, offset) + (r-ar)
        y2 = self.sliceToY(0, ar, offset) + (r-ar)
        out = '            <line x1="'+str(x1)+'" y1="'+str(y1)+'" x2="'+str(x2)+'" y2="'+str(
            y2)+'" style="stroke: '+color+'; stroke-width: 1; stroke-opacity: .9;"/>\n'
        return out

    def sliceToX(self, slice, r, offset):
        plus = (math.pi * offset) / 180
        radial = ((math.pi/6) * slice) + plus
        return r * (math.cos(radial)+1)

    def sliceToY(self, slice, r, offset):
        plus = (math.pi * offset) / 180
        radial = ((math.pi/6) * slice) + plus
        return r * ((math.sin(radial)/-1)+1)

    def zodiacSlice(self, num, r, style,  type):
        # pie slices
        offset = 360 - self.houses_degree_ut[6]
        # check transit
        if self.type == "Transit" or self.type == "Composite":
            dropin = 0
        else:
            dropin = self.c1
        slice = '<path d="M' + str(r) + ',' + str(r) + ' L' + str(dropin + self.sliceToX(num, r-dropin, offset)) + ',' + str(dropin + self.sliceToY(num, r-dropin, offset)) + ' A' + str(
            r-dropin) + ',' + str(r-dropin) + ' 0 0,0 ' + str(dropin + self.sliceToX(num+1, r-dropin, offset)) + ',' + str(dropin + self.sliceToY(num+1, r-dropin, offset)) + ' z" style="' + style + '"/>'
        # symbols
        offset = offset + 15
        # check transit
        if self.type == "Transit" or self.type == "Composite":
            dropin = 54
        else:
            dropin = 18+self.c1
        sign = '<g transform="translate(-16,-16)"><use x="' + str(dropin + self.sliceToX(num, r-dropin, offset)) + '" y="' + str(
            dropin + self.sliceToY(num, r-dropin, offset)) + '" xlink:href="#' + type + '" /></g>\n'
        return slice + '\n' + sign

    def makeZodiac(self, r):
        output = ""
        for i in range(len(self.zodiac)):
            output = output + self.zodiacSlice(i, r, "fill:" + self.colors_settings["zodiac_bg_%s" % (
                i)] + "; fill-opacity: 0.5;", self.zodiac[i]) + '\n'
        return output

    def makeHouses(self, r):
        path = ""

        xr = 12
        for i in range(xr):
            # check transit
            if self.type == "Transit" or self.type == "Composite":
                dropin = 160
                roff = 72
                t_roff = 36
            else:
                dropin = self.c3
                roff = self.c1

            # offset is negative desc houses_degree_ut[6]
            offset = (
                int(self.houses_degree_ut[int(xr/2)]) / -1) + int(self.houses_degree_ut[i])
            x1 = self.sliceToX(0, (r-dropin), offset) + dropin
            y1 = self.sliceToY(0, (r-dropin), offset) + dropin
            x2 = self.sliceToX(0, r-roff, offset) + roff
            y2 = self.sliceToY(0, r-roff, offset) + roff

            if i < (xr-1):
                text_offset = offset + \
                    int(self.degreeDiff(self.houses_degree_ut[(
                        i+1)], self.houses_degree_ut[i]) / 2)
            else:
                text_offset = offset + \
                    int(self.degreeDiff(
                        self.houses_degree_ut[0], self.houses_degree_ut[(xr-1)]) / 2)

            # mc, asc, dsc, ic
            if i == 0:
                linecolor = self.planets_settings[12]['color']
            elif i == 9:
                linecolor = self.planets_settings[13]['color']
            elif i == 6:
                linecolor = self.planets_settings[14]['color']
            elif i == 3:
                linecolor = self.planets_settings[15]['color']
            else:
                linecolor = self.colors_settings['houses_radix_line']

            # Transit houses lines.
            if self.type == "Transit" or self.type == "Composite":

                # Degrees for point zero.

                zeropoint = 360 - self.houses_degree_ut[6]
                t_offset = zeropoint + self.t_houses_degree_ut[i]
                if t_offset > 360:
                    t_offset = t_offset - 360
                t_x1 = self.sliceToX(0, (r-t_roff), t_offset) + t_roff
                t_y1 = self.sliceToY(0, (r-t_roff), t_offset) + t_roff
                t_x2 = self.sliceToX(0, r, t_offset)
                t_y2 = self.sliceToY(0, r, t_offset)
                if i < 11:
                    t_text_offset = t_offset + \
                        int(self.degreeDiff(self.t_houses_degree_ut[(
                            i+1)], self.t_houses_degree_ut[i]) / 2)
                else:
                    t_text_offset = t_offset + \
                        int(self.degreeDiff(
                            self.t_houses_degree_ut[0], self.t_houses_degree_ut[11]) / 2)
                # linecolor
                if i == 0 or i == 9 or i == 6 or i == 3:
                    t_linecolor = linecolor
                else:
                    t_linecolor = self.colors_settings['houses_transit_line']
                xtext = self.sliceToX(0, (r-8), t_text_offset) + 8
                ytext = self.sliceToY(0, (r-8), t_text_offset) + 8

                if self.type == "Transit":
                    path = path + '<text style="fill: #00f; fill-opacity: 0; font-size: 14px"><tspan x="' + \
                        str(xtext-3)+'" y="'+str(ytext+3) + \
                        '">'+str(i+1)+'</tspan></text>\n'
                    path = path + '<line x1="'+str(t_x1)+'" y1="'+str(t_y1)+'" x2="'+str(t_x2)+'" y2="'+str(
                        t_y2)+'" style="stroke: '+t_linecolor+'; stroke-width: 2px; stroke-opacity:0;"/>\n'

                else:
                    path = path + '<text style="fill: #00f; fill-opacity: .4; font-size: 14px"><tspan x="' + \
                        str(xtext-3)+'" y="'+str(ytext+3) + \
                        '">'+str(i+1)+'</tspan></text>\n'
                    path = path + '<line x1="'+str(t_x1)+'" y1="'+str(t_y1)+'" x2="'+str(t_x2)+'" y2="'+str(
                        t_y2)+'" style="stroke: '+t_linecolor+'; stroke-width: 2px; stroke-opacity:.3;"/>\n'

            # if transit
            if self.type == "Transit" or self.type == "Composite":
                dropin = 84

            dropin = 48

            xtext = self.sliceToX(
                0, (r-dropin), text_offset) + dropin  # was 132
            ytext = self.sliceToY(
                0, (r-dropin), text_offset) + dropin  # was 132
            path = path + '<line x1="'+str(x1)+'" y1="'+str(y1)+'" x2="'+str(x2)+'" y2="'+str(
                y2)+'" style="stroke: '+linecolor+'; stroke-width: 2px; stroke-dasharray:3,2; stroke-opacity:.4;"/>\n'
            path = path + '<text style="fill: #f00; fill-opacity: .6; font-size: 14px"><tspan x="' + \
                str(xtext-3)+'" y="'+str(ytext+3) + \
                '">'+str(i+1)+'</tspan></text>\n'

        return path

    def makePlanets(self, r):

        planets_degut = {}

        diff = range(len(self.planets_settings))
        for i in range(len(self.planets_settings)):
            if self.planets_settings[i]['visible'] == 1:
                # list of planets sorted by degree
                planets_degut[self.planets_degree_ut[i]] = i

            # element: get extra points if planet is in own zodiac
            pz = self.planets_settings[i]['zodiac_relation']
            cz = self.planets_sign[i]
            extrapoints = 0
            if pz != -1:
                for e in range(len(pz.split(','))):
                    if int(pz.split(',')[e]) == int(cz):
                        extrapoints = 10

            # calculate element points for all planets
            ele = self.zodiac_element[self.planets_sign[i]]
            if ele == "fire":
                self.fire = self.fire + \
                    self.planets_settings[i]['element_points'] + extrapoints
            elif ele == "earth":
                self.earth = self.earth + \
                    self.planets_settings[i]['element_points'] + extrapoints
            elif ele == "air":
                self.air = self.air + \
                    self.planets_settings[i]['element_points'] + extrapoints
            elif ele == "water":
                self.water = self.water + \
                    self.planets_settings[i]['element_points'] + extrapoints

        output = ""
        keys = list(planets_degut.keys())
        keys.sort()
        switch = 0

        planets_degrouped = {}
        groups = []
        planets_by_pos = list(range(len(planets_degut)))
        planet_drange = 3.4
        # get groups closely together
        group_open = False
        for e in range(len(keys)):
            i = planets_degut[keys[e]]
            # get distances between planets
            if e == 0:
                prev = self.planets_degree_ut[planets_degut[keys[-1]]]
                next = self.planets_degree_ut[planets_degut[keys[1]]]
            elif e == (len(keys)-1):
                prev = self.planets_degree_ut[planets_degut[keys[e-1]]]
                next = self.planets_degree_ut[planets_degut[keys[0]]]
            else:
                prev = self.planets_degree_ut[planets_degut[keys[e-1]]]
                next = self.planets_degree_ut[planets_degut[keys[e+1]]]
            diffa = self.degreeDiff(prev, self.planets_degree_ut[i])
            diffb = self.degreeDiff(next, self.planets_degree_ut[i])
            planets_by_pos[e] = [i, diffa, diffb]
            # print "%s %s %s" % (self.planets_settings[i]['label'],diffa,diffb)
            if (diffb < planet_drange):
                if group_open:
                    groups[-1].append([e, diffa, diffb,
                                      self.planets_settings[planets_degut[keys[e]]]["label"]])
                else:
                    group_open = True
                    groups.append([])
                    groups[-1].append([e, diffa, diffb,
                                      self.planets_settings[planets_degut[keys[e]]]["label"]])
            else:
                if group_open:
                    groups[-1].append([e, diffa, diffb,
                                      self.planets_settings[planets_degut[keys[e]]]["label"]])
                group_open = False

        def zero(x): return 0
        planets_delta = list(map(zero, range(len(self.planets_settings))))

        # print groups
        # print planets_by_pos
        for a in range(len(groups)):
            # Two grouped planets
            if len(groups[a]) == 2:
                next_to_a = groups[a][0][0]-1
                if groups[a][1][0] == (len(planets_by_pos)-1):
                    next_to_b = 0
                else:
                    next_to_b = groups[a][1][0]+1
                # if both planets have room
                if (groups[a][0][1] > (2*planet_drange)) & (groups[a][1][2] > (2*planet_drange)):
                    planets_delta[groups[a][0][0]] = - \
                        (planet_drange-groups[a][0][2])/2
                    planets_delta[groups[a][1][0]] = + \
                        (planet_drange-groups[a][0][2])/2
                # if planet a has room
                elif (groups[a][0][1] > (2*planet_drange)):
                    planets_delta[groups[a][0][0]] = -planet_drange
                # if planet b has room
                elif (groups[a][1][2] > (2*planet_drange)):
                    planets_delta[groups[a][1][0]] = +planet_drange

                # if planets next to a and b have room move them
                elif (planets_by_pos[next_to_a][1] > (2.4*planet_drange)) & (planets_by_pos[next_to_b][2] > (2.4*planet_drange)):
                    planets_delta[(next_to_a)] = (
                        groups[a][0][1]-planet_drange*2)
                    planets_delta[groups[a][0][0]] = -planet_drange*.5
                    planets_delta[next_to_b] = - \
                        (groups[a][1][2]-planet_drange*2)
                    planets_delta[groups[a][1][0]] = +planet_drange*.5

                # if planet next to a has room move them
                elif (planets_by_pos[next_to_a][1] > (2*planet_drange)):
                    planets_delta[(next_to_a)] = (
                        groups[a][0][1]-planet_drange*2.5)
                    planets_delta[groups[a][0][0]] = -planet_drange*1.2

                # if planet next to b has room move them
                elif (planets_by_pos[next_to_b][2] > (2*planet_drange)):
                    planets_delta[next_to_b] = - \
                        (groups[a][1][2]-planet_drange*2.5)
                    planets_delta[groups[a][1][0]] = +planet_drange*1.2

            # Three grouped planets or more
            xl = len(groups[a])
            if xl >= 3:

                available = groups[a][0][1]
                for f in range(xl):
                    available += groups[a][f][2]
                need = (3*planet_drange)+(1.2*(xl-1)*planet_drange)
                leftover = available - need
                xa = groups[a][0][1]
                xb = groups[a][(xl-1)][2]

                # center
                if (xa > (need*.5)) & (xb > (need*.5)):
                    startA = xa - (need*.5)
                # position relative to next planets
                else:
                    startA = (leftover/(xa+xb))*xa
                    startB = (leftover/(xa+xb))*xb

                if available > need:
                    planets_delta[groups[a][0][0]] = startA - \
                        groups[a][0][1]+(1.5*planet_drange)
                    for f in range(xl-1):
                        planets_delta[groups[a][(
                            f+1)][0]] = 1.2*planet_drange+planets_delta[groups[a][f][0]]-groups[a][f][2]

        for e in range(len(keys)):
            i = planets_degut[keys[e]]

            # coordinates
            if self.type == "Transit" or self.type == "Composite":
                if 22 < i < 27:
                    rplanet = 76
                elif switch == 1:
                    rplanet = 110
                    switch = 0
                else:
                    rplanet = 130
                    switch = 1
            else:
                # if 22 < i < 27 it is asc,mc,dsc,ic (angles of chart)
                # put on special line (rplanet is range from outer ring)
                amin, bmin, cmin = 0, 0, 0

                if 22 < i < 27:
                    rplanet = 40-cmin
                elif switch == 1:
                    rplanet = 74-amin
                    switch = 0
                else:
                    rplanet = 94-bmin
                    switch = 1

            rtext = 45

            offset = (int(self.houses_degree_ut[6]) / -1) + \
                int(self.planets_degree_ut[i]+planets_delta[e])
            trueoffset = (
                int(self.houses_degree_ut[6]) / -1) + int(self.planets_degree_ut[i])

            planet_x = self.sliceToX(0, (r-rplanet), offset) + rplanet
            planet_y = self.sliceToY(0, (r-rplanet), offset) + rplanet
            if self.type == "Transit" or self.type == "Composite":
                scale = 0.8

            scale = 1
            # output planet
            output = output + '<g transform="translate(-'+str(12*scale)+',-'+str(12*scale)+')"><g transform="scale('+str(scale)+')"><use x="' + str(
                planet_x*(1/scale)) + '" y="' + str(planet_y*(1/scale)) + '" xlink:href="#' + self.planets_settings[i]['name'] + '" /></g></g>\n'

        # make transit degut and display planets
        if self.type == "Transit" or self.type == "Composite":
            group_offset = {}
            t_planets_degut = {}
            if self.type == "Transit":
                list_range = len(self.planets_settings)-4
            else:
                list_range = len(self.planets_settings)
            for i in range(list_range):
                group_offset[i] = 0
                if self.planets_settings[i]['visible'] == 1:
                    t_planets_degut[self.t_planets_degree_ut[i]] = i
            t_keys = list(t_planets_degut.keys())
            t_keys.sort()

            # grab closely grouped planets
            groups = []
            in_group = False
            for e in range(len(t_keys)):
                i_a = t_planets_degut[t_keys[e]]
                if e == (len(t_keys)-1):
                    i_b = t_planets_degut[t_keys[0]]
                else:
                    i_b = t_planets_degut[t_keys[e+1]]

                a = self.t_planets_degree_ut[i_a]
                b = self.t_planets_degree_ut[i_b]
                diff = self.degreeDiff(a, b)
                if diff <= 2.5:
                    if in_group:
                        groups[-1].append(i_b)
                    else:
                        groups.append([i_a])
                        groups[-1].append(i_b)
                        in_group = True
                else:
                    in_group = False
            # loop groups and set degrees display adjustment
            for i in range(len(groups)):
                if len(groups[i]) == 2:
                    group_offset[groups[i][0]] = -1.0
                    group_offset[groups[i][1]] = 1.0
                elif len(groups[i]) == 3:
                    group_offset[groups[i][0]] = -1.5
                    group_offset[groups[i][1]] = 0
                    group_offset[groups[i][2]] = 1.5
                elif len(groups[i]) == 4:
                    group_offset[groups[i][0]] = -2.0
                    group_offset[groups[i][1]] = -1.0
                    group_offset[groups[i][2]] = 1.0
                    group_offset[groups[i][3]] = 2.0

            switch = 0
            for e in range(len(t_keys)):
                i = t_planets_degut[t_keys[e]]

                if 22 < i < 27:
                    rplanet = 9
                elif switch == 1:
                    rplanet = 18
                    switch = 0
                else:
                    rplanet = 26
                    switch = 1

                zeropoint = 360 - self.houses_degree_ut[6]
                t_offset = zeropoint + self.t_planets_degree_ut[i]
                if t_offset > 360:
                    t_offset = t_offset - 360
                planet_x = self.sliceToX(0, (r-rplanet), t_offset) + rplanet
                planet_y = self.sliceToY(0, (r-rplanet), t_offset) + rplanet
                output = output + '<g transform="translate(-6,-6)"><g transform="scale(0.5)"><use x="' + str(
                    planet_x*2) + '" y="' + str(planet_y*2) + '" xlink:href="#' + self.planets_settings[i]['name'] + '" /></g></g>\n'
                # transit planet line
                x1 = self.sliceToX(0, r+3, t_offset) - 3
                y1 = self.sliceToY(0, r+3, t_offset) - 3
                x2 = self.sliceToX(0, r-3, t_offset) + 3
                y2 = self.sliceToY(0, r-3, t_offset) + 3
                output = output + '<line x1="'+str(x1)+'" y1="'+str(y1)+'" x2="'+str(x2)+'" y2="'+str(
                    y2)+'" style="stroke: '+self.planets_settings[i]['color']+'; stroke-width: 1px; stroke-opacity:.8;"/>\n'

                # transit planet degree text
                rotate = self.houses_degree_ut[0] - self.t_planets_degree_ut[i]
                textanchor = "end"
                t_offset += group_offset[i]
                rtext = -3.0

                if -90 > rotate > -270:
                    rotate = rotate + 180.0
                    textanchor = "start"
                if 270 > rotate > 90:
                    rotate = rotate - 180.0
                    textanchor = "start"

                if textanchor == "end":
                    xo = 1
                else:
                    xo = -1
                deg_x = self.sliceToX(0, (r-rtext), t_offset + xo) + rtext
                deg_y = self.sliceToY(0, (r-rtext), t_offset + xo) + rtext
                degree = int(t_offset)
                output += '<g transform="translate(%s,%s)">' % (deg_x, deg_y)
                output += '<text transform="rotate(%s)" text-anchor="%s' % (
                    rotate, textanchor)
                output += '" style="fill: ' + \
                    self.planets_settings[i]['color']+'; font-size: 10px;">' + \
                    self.dec2deg(self.t_planets_degree[i], type="1")
                output += '</text></g>\n'

            # check transit
            if self.type == "Transit" or self.type == "Composite":
                dropin = 36
            else:
                dropin = 0

            # planet line
            x1 = self.sliceToX(0, r-(dropin+3), offset) + (dropin+3)
            y1 = self.sliceToY(0, r-(dropin+3), offset) + (dropin+3)
            x2 = self.sliceToX(0, (r-(dropin-3)), offset) + (dropin-3)
            y2 = self.sliceToY(0, (r-(dropin-3)), offset) + (dropin-3)
            output = output + '<line x1="'+str(x1)+'" y1="'+str(y1)+'" x2="'+str(x2)+'" y2="'+str(
                y2)+'" style="stroke: '+self.planets_settings[i]['color']+'; stroke-width: 2px; stroke-opacity:.6;"/>\n'

            # check transit
            if self.type == "Transit" or self.type == "Composite":
                dropin = 160
            else:
                dropin = 120

            x1 = self.sliceToX(0, r-dropin, offset) + dropin
            y1 = self.sliceToY(0, r-dropin, offset) + dropin
            x2 = self.sliceToX(0, (r-(dropin-3)), offset) + (dropin-3)
            y2 = self.sliceToY(0, (r-(dropin-3)), offset) + (dropin-3)
            output = output + '<line x1="'+str(x1)+'" y1="'+str(y1)+'" x2="'+str(x2)+'" y2="'+str(
                y2)+'" style="stroke: '+self.planets_settings[i]['color']+'; stroke-width: 2px; stroke-opacity:.6;"/>\n'

        return output

    def makePatterns(self):
        """
        * Stellium: At least four planets linked together in a series of continuous conjunctions.
        * Grand trine: Three trine aspects together.
        * Grand cross: Two pairs of opposing planets squared to each other.
        * T-Square: Two planets in opposition squared to a third.
        * Yod: Two qunicunxes together joined by a sextile.
        """
        conj = {}  # 0
        opp = {}  # 10
        sq = {}  # 5
        tr = {}  # 6
        qc = {}  # 9
        sext = {}  # 3
        for i in range(len(self.planets_settings)):
            a = self.planets_degree_ut[i]
            qc[i] = {}
            sext[i] = {}
            opp[i] = {}
            sq[i] = {}
            tr[i] = {}
            conj[i] = {}
            # skip some points
            n = self.planets_settings[i]['name']
            if n == 'earth' or n == 'True_Node' or n == 'osc. apogee' or n == 'intp. apogee' or n == 'intp. perigee':
                continue
            if n == 'Dsc' or n == 'Ic':
                continue
            for j in range(len(self.planets_settings)):
                # skip some points
                n = self.planets_settings[j]['name']
                if n == 'earth' or n == 'True_Node' or n == 'osc. apogee' or n == 'intp. apogee' or n == 'intp. perigee':
                    continue
                if n == 'Dsc' or n == 'Ic':
                    continue
                b = self.planets_degree_ut[j]
                delta = float(self.degreeDiff(a, b))
                # check for opposition
                xa = float(self.aspects_settings[10]['degree']) - \
                    float(self.aspects_settings[10]['orb'])
                xb = float(self.aspects_settings[10]['degree']) + \
                    float(self.aspects_settings[10]['orb'])
                if(xa <= delta <= xb):
                    opp[i][j] = True
                # check for conjunction
                xa = float(self.aspects_settings[0]['degree']) - \
                    float(self.aspects_settings[0]['orb'])
                xb = float(self.aspects_settings[0]['degree']) + \
                    float(self.aspects_settings[0]['orb'])
                if(xa <= delta <= xb):
                    conj[i][j] = True
                # check for squares
                xa = float(self.aspects_settings[5]['degree']) - \
                    float(self.aspects_settings[5]['orb'])
                xb = float(self.aspects_settings[5]['degree']) + \
                    float(self.aspects_settings[5]['orb'])
                if(xa <= delta <= xb):
                    sq[i][j] = True
                # check for qunicunxes
                xa = float(self.aspects_settings[9]['degree']) - \
                    float(self.aspects_settings[9]['orb'])
                xb = float(self.aspects_settings[9]['degree']) + \
                    float(self.aspects_settings[9]['orb'])
                if(xa <= delta <= xb):
                    qc[i][j] = True
                # check for sextiles
                xa = float(self.aspects_settings[3]['degree']) - \
                    float(self.aspects_settings[3]['orb'])
                xb = float(self.aspects_settings[3]['degree']) + \
                    float(self.aspects_settings[3]['orb'])
                if(xa <= delta <= xb):
                    sext[i][j] = True

        yot = {}
        # check for double qunicunxes
        for k, v in qc.items():
            if len(qc[k]) >= 2:
                # check for sextile
                for l, w in qc[k].items():
                    for m, x in qc[k].items():
                        if m in sext[l]:
                            if l > m:
                                yot['%s,%s,%s' % (k, m, l)] = [k, m, l]
                            else:
                                yot['%s,%s,%s' % (k, l, m)] = [k, l, m]
        tsquare = {}
        # check for opposition
        for k, v in opp.items():
            if len(opp[k]) >= 1:
                # check for square
                for l, w in opp[k].items():
                    for a, b in sq.items():
                        if k in sq[a] and l in sq[a]:
                            # print 'got tsquare %s %s %s' % (a,k,l)
                            if k > l:
                                tsquare['%s,%s,%s' % (a, l, k)] = '%s => %s, %s' % (
                                    self.planets_settings[a]['label'], self.planets_settings[l]['label'], self.planets_settings[k]['label'])
                            else:
                                tsquare['%s,%s,%s' % (a, k, l)] = '%s => %s, %s' % (
                                    self.planets_settings[a]['label'], self.planets_settings[k]['label'], self.planets_settings[l]['label'])
        stellium = {}
        # check for 4 continuous conjunctions
        for k, v in conj.items():
            if len(conj[k]) >= 1:
                # first conjunction
                for l, m in conj[k].items():
                    if len(conj[l]) >= 1:
                        for n, o in conj[l].items():
                            # skip 1st conj
                            if n == k:
                                continue
                            if len(conj[n]) >= 1:
                                # third conjunction
                                for p, q in conj[n].items():
                                    # skip first and second conj
                                    if p == k or p == n:
                                        continue
                                    if len(conj[p]) >= 1:
                                        # fourth conjunction
                                        for r, s in conj[p].items():
                                            # skip conj 1,2,3
                                            if r == k or r == n or r == p:
                                                continue

                                            l = [k, n, p, r]
                                            l.sort()
                                            stellium['%s %s %s %s' % (l[0], l[1], l[2], l[3])] = '%s %s %s %s' % (
                                                self.planets_settings[l[0]
                                                                      ]['label'], self.planets_settings[l[1]]['label'],
                                                self.planets_settings[l[2]]['label'], self.planets_settings[l[3]]['label'])
        # print yots
        out = '<g transform="translate(-30,380)">'
        if len(yot) >= 1:
            y = 0
            for k, v in yot.items():
                out += '<text y="%s" style="fill:%s; font-size: 12px;">%s</text>\n' % (
                    y, self.colors_settings['paper_0'], ("Yot"))

                # first planet symbol
                out += '<g transform="translate(20,%s)">' % (y)
                out += '<use transform="scale(0.4)" x="0" y="-20" xlink:href="#%s" /></g>\n' % (
                    self.planets_settings[yot[k][0]]['name'])

                # second planet symbol
                out += '<g transform="translate(30,%s)">' % (y)
                out += '<use transform="scale(0.4)" x="0" y="-20" xlink:href="#%s" /></g>\n' % (
                    self.planets_settings[yot[k][1]]['name'])

                # third planet symbol
                out += '<g transform="translate(40,%s)">' % (y)
                out += '<use transform="scale(0.4)" x="0" y="-20" xlink:href="#%s" /></g>\n' % (
                    self.planets_settings[yot[k][2]]['name'])

                y = y+14
        # finalize
        out += '</g>'
        # return out
        return ''

    # Aspect and aspect grid functions for natal type charts.

    def makeAspects(self, r, ar):
        out = ""
        for element in self.aspects_list:
            out = out + self.drawAspect(r, ar, element['p1_abs_pos'], element['p2_abs_pos'],
                                        self.colors_settings[f"aspect_{element['aspect_degrees']}"])

        return out

    def makeAspectGrid(self, r):

        out = ""
        style = 'stroke:%s; stroke-width: 1px; stroke-opacity:.6; fill:none' % (
            self.colors_settings['paper_0'])
        xindent = 380
        yindent = 468
        box = 14
        revr = list(range(len(self.planets_settings)))
        revr.reverse()
        counter = 0
        for a in revr:
            counter += 1
            if self.planets_settings[a]['visible'] == 1:
                out = out + '<rect x="'+str(xindent)+'" y="'+str(yindent)+'" width="'+str(
                    box)+'" height="'+str(box)+'" style="'+style+'"/>\n'
                out = out + '<use transform="scale(0.4)" x="'+str((xindent+2)*2.5)+'" y="'+str(
                    (yindent+1)*2.5)+'" xlink:href="#'+self.planets_settings[a]['name']+'" />\n'
                xindent = xindent + box
                yindent = yindent - box
                revr2 = list(range(a))
                revr2.reverse()
                xorb = xindent
                yorb = yindent + box
                for b in revr2:
                    if self.planets_settings[b]['visible'] == 1:
                        out = out + '<rect x="'+str(xorb)+'" y="'+str(yorb)+'" width="'+str(
                            box)+'" height="'+str(box)+'" style="'+style+'"/>\n'
                        xorb = xorb+box
                        for element in self.aspects_list:
                            if (element['p1'] == a and element['p2'] == b) or (element['p1'] == b and element['p2'] == a):
                                out = out + '<use  x="'+str(xorb-box+1)+'" y="'+str(
                                    yorb+1)+'" xlink:href="#orb'+str(element['aspect_degrees'])+'" />\n'

        return out

    # Aspect and aspect grid functions for transit type charts.

    def makeAspectsTransit(self, r, ar):
        out = ""

        self.aspects_list = kr.utilities.CompositeAspects(
            self.user, self.t_user).get_aspects()
        for element in self.aspects_list:
            out = out + self.drawAspect(r, ar, element['p1_abs_pos'], element['p2_abs_pos'],
                                        self.colors_settings[f"aspect_{element['aspect_degrees']}"])

        return out

    def makeAspectTransitGrid(self, r):
        out = '<g transform="translate(500,310)">'
        out += '<text y="-15" x="0" style="fill:%s; font-size: 14px;">%s</text>\n' % (
            self.colors_settings['paper_0'], (f"{self.language_settings['aspects']}:"))
        line = 0
        nl = 0
        for i in range(len(self.aspects_list)):
            if i == 12:
                nl = 100
                # if len(self.aspects_list) > 24:
                #     line = -1 * ( len(self.aspects_list) - 24) * 14
                # else:
                #     line = 0

                # temporary:
                line = 0

            if i == 24:
                nl = 200
                # if len(self.aspects_list) > 36:
                #     line = -1 * ( len(self.aspects_list) - 36) * 14
                # else:
                #     line = 0
                line = 0

            if i == 36:
                nl = 300
                if len(self.aspects_list) > 48:
                    line = -1 * (len(self.aspects_list) - 48) * 14
                else:
                    line = 0
            out += '<g transform="translate(%s,%s)">' % (nl, line)
            # first planet symbol
            out += '<use transform="scale(0.4)" x="0" y="3" xlink:href="#%s" />\n' % (
                self.planets_settings[self.aspects_list[i]['p1']]['name'])
            # aspect symbol
            out += '<use  x="15" y="0" xlink:href="#orb%s" />\n' % (
                self.aspects_settings[self.aspects_list[i]['aid']]['degree'])
            # second planet symbol
            out += '<g transform="translate(30,0)">'
            out += '<use transform="scale(0.4)" x="0" y="3" xlink:href="#%s" />\n' % (
                self.planets_settings[self.aspects_list[i]['p2']]['name'])
            out += '</g>'
            # difference in degrees
            out += '<text y="8" x="45" style="fill:%s; font-size: 10px;">%s</text>' % (
                self.colors_settings['paper_0'],
                self.dec2deg(self.aspects_list[i]['orbit']))
            # line
            out += '</g>'
            line = line + 14
        out += '</g>'
        return out

    def makeElements(self, r):
        total = self.fire + self.earth + self.air + self.water
        pf = int(round(100*self.fire/total))
        pe = int(round(100*self.earth/total))
        pa = int(round(100*self.air/total))
        pw = int(round(100*self.water/total))
        out = '<g transform="translate(-30,79)">\n'
        out = out + '<text y="0" style="fill:#ff6600; font-size: 10px;">' + \
            self.language_settings['fire']+'  '+str(pf)+'%</text>\n'
        out = out + '<text y="12" style="fill:#6a2d04; font-size: 10px;">' + \
            self.language_settings['earth']+' '+str(pe)+'%</text>\n'
        out = out + '<text y="24" style="fill:#6f76d1; font-size: 10px;">' + \
            self.language_settings['air']+'   '+str(pa)+'%</text>\n'
        out = out + '<text y="36" style="fill:#630e73; font-size: 10px;">' + \
            self.language_settings['water']+' '+str(pw)+'%</text>\n'
        out = out + '</g>\n'
        return out

    def makePlanetGrid(self):
        out = '<g transform="translate(500,-20)">'

        # loop over all planets
        li = 10
        offset = 0

        out = out + '<g transform="translate(140, -15)">'
        out = out + \
            f'<text text-anchor="end" style="fill:{self.colors_settings["paper_0"]}; font-size: 14px;">{self.language_settings["planets_and_house"]} {self.name}:</text>'
        out = out + '</g>\n'

        for i in range(len(self.planets_settings)):

            # Guarda qui !!
            if i == 27:
                li = 10
                offset = -120
            if self.planets_settings[i]['visible'] == 1:
                # start of line
                out = out + '<g transform="translate(%s,%s)">' % (offset, li)
                # planet text
                out = out + '<text text-anchor="end" style="fill:%s; font-size: 10px;">%s</text>' % (
                    self.colors_settings['paper_0'], self.planets_settings[i]['label'])
                # planet symbol
                out = out + \
                    '<g transform="translate(5,-8)"><use transform="scale(0.4)" xlink:href="#' + \
                    self.planets_settings[i]['name']+'" /></g>'
                # planet degree
                out = out + '<text text-anchor="start" x="19" style="fill:%s; font-size: 10px;">%s</text>' % (
                    self.colors_settings['paper_0'], self.dec2deg(self.planets_degree[i]))
                # zodiac
                out = out + '<g transform="translate(60,-8)"><use transform="scale(0.3)" xlink:href="#' + \
                    self.zodiac[self.planets_sign[i]]+'" /></g>'
                # planet retrograde
                if self.planets_retrograde[i]:
                    out = out + \
                        '<g transform="translate(74,-6)"><use transform="scale(.5)" xlink:href="#retrograde" /></g>'

                # end of line
                out = out + '</g>\n'
                # offset between lines
                li = li + 14

        # ----------

        if self.type == "Transit" or self.type == "Composite":

            if self.type == "Transit":
                out = out + '<g transform="translate(320, -15)">'
                out = out + \
                    f'<text text-anchor="end" style="fill:{self.colors_settings["paper_0"]}; font-size: 14px;">{self.t_name}:</text>'
            else:
                out = out + '<g transform="translate(380, -15)">'
                out = out + \
                    f'<text text-anchor="end" style="fill:{self.colors_settings["paper_0"]}; font-size: 14px;">{self.language_settings["planets_and_house"]} {self.t_user.name}:</text>'
            out = out + '</g>\n'

            t_li = 10
            t_offset = 250

            for i in range(len(self.planets_settings)):

                # Guarda qui !!
                if i == 27:
                    t_li = 10
                    t_offset = -120
                if self.planets_settings[i]['visible'] == 1:
                    # start of line
                    out = out + \
                        '<g transform="translate(%s,%s)">' % (t_offset, t_li)
                    # planet text
                    out = out + '<text text-anchor="end" style="fill:%s; font-size: 10px;">%s</text>' % (
                        self.colors_settings['paper_0'], self.planets_settings[i]['label'])
                    # planet symbol
                    out = out + \
                        '<g transform="translate(5,-8)"><use transform="scale(0.4)" xlink:href="#' + \
                        self.planets_settings[i]['name']+'" /></g>'
                    # planet degree
                    out = out + '<text text-anchor="start" x="19" style="fill:%s; font-size: 10px;">%s</text>' % (
                        self.colors_settings['paper_0'], self.dec2deg(self.t_planets_degree[i]))
                    # zodiac
                    out = out + '<g transform="translate(60,-8)"><use transform="scale(0.3)" xlink:href="#' + \
                        self.zodiac[self.t_planets_sign[i]]+'" /></g>'
                    # planet retrograde
                    if self.t_planets_retrograde[i]:
                        out = out + \
                            '<g transform="translate(74,-6)"><use transform="scale(.5)" xlink:href="#retrograde" /></g>'

                    # end of line
                    out = out + '</g>\n'
                    # offset between lines
                    t_li = t_li + 14

        # ----------

        out = out + '</g>\n'

        return out

    def makeHousesGrid(self):

        out = '<g transform="translate(600,-20)">'
        li = 10
        for i in range(12):
            if i < 9:
                cusp = '&#160;&#160;'+str(i+1)
            else:
                cusp = str(i+1)
            out += '<g transform="translate(0,'+str(li)+')">'
            out += '<text text-anchor="end" x="40" style="fill:%s; font-size: 10px;">%s %s:</text>' % (
                self.colors_settings['paper_0'], self.language_settings['cusp'], cusp)
            out += '<g transform="translate(40,-8)"><use transform="scale(0.3)" xlink:href="#' + \
                self.zodiac[self.houses_sign[i]]+'" /></g>'
            out += '<text x="53" style="fill:%s; font-size: 10px;"> %s</text>' % (
                self.colors_settings['paper_0'], self.dec2deg(self.houses_list[i]["position"]))
            out += '</g>\n'
            li = li + 14
        out += '</g>\n'

        # ----------

        if self.type == "Composite":
            out += '<g transform="translate(840, -20)">'
            li = 10
            for i in range(12):
                if i < 9:
                    cusp = '&#160;&#160;'+str(i+1)
                else:
                    cusp = str(i+1)
                out += '<g transform="translate(0,'+str(li)+')">'
                out += '<text text-anchor="end" x="40" style="fill:%s; font-size: 10px;">%s %s:</text>' % (
                    self.colors_settings['paper_0'], self.language_settings['cusp'], cusp)
                out += '<g transform="translate(40,-8)"><use transform="scale(0.3)" xlink:href="#' + \
                    self.zodiac[self.t_houses_sign[i]]+'" /></g>'
                out += '<text x="53" style="fill:%s; font-size: 10px;"> %s</text>' % (
                    self.colors_settings['paper_0'], self.dec2deg(self.t_houses_list[i]["position"]))
                out += '</g>\n'
                li = li + 14
            out += '</g>\n'

        return out

    def set_output_directory(self, dir_path):
        """
        Sets the output direcotry and returns it's path.
        """
        self.output_directory = dir_path
        dir_string = f"Output direcotry set to: {self.output_directory}"
        return (print(dir_string))


if __name__ == "__main__":

    first = kr.KrInstance("Jack", 1990, 6, 15, 15, 15, "Roma")
    second = kr.KrInstance("Jane", 1991, 10, 25, 21, 00, "Roma")

    name = MakeSvgInstance(first, chart_type="Natal", second_obj=second)
    name.output_directory = os.path.expanduser("~")
    template = name.makeTemplate()
    name.makeSVG()
    # print(len(name.aspects_list))
    kr.print_settings_path()
    print(template)<|MERGE_RESOLUTION|>--- conflicted
+++ resolved
@@ -33,25 +33,19 @@
 
     """
 
-    def __init__(self, first_obj, chart_type="Natal", second_obj=None, Cdir=None):
+    def __init__(self, first_obj, chart_type="Natal", second_obj=None, new_output_directory=None):
     
         # Directories:
         DATADIR = os.path.dirname(__file__)
         self.homedir = os.path.expanduser("~")
-<<<<<<< HEAD
-        if Cdir:
-            self.output_directory = Cdir
+        
+        if new_output_directory:
+            self.output_directory = new_output_directory
         else:
             self.output_directory = self.homedir
+            
         self.template = False
         
-=======
-        self.template = False
-        
-        # Set output direcotry:
-        self.output_directory = self.homedir
-
->>>>>>> c25326cb
         # basic template
         self.xml_svg = os.path.join(DATADIR, 'template.xml')
 
